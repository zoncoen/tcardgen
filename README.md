# Twitter Card Image Generator

Generate Twitter card (OGP) images for your blog posts.
Supported front-matters are title, author, categories, tags, and date.
Also, both toml and yaml formats are supported.

![sample](./example/blog-post2.png)

## Note

This is a forked repository from [Ladicle/tcardgen](https://github.com/Ladicle/tcardgen) to improve line breaks for Japanese with [BudouX](https://github.com/google/budoux). It contains other customizations for [my blog](https://blog.zoncoen.net/).

<<<<<<< HEAD
This tool requires `budoux` command.
=======
### Homebrew

```bash
brew install Ladicle/tap/tcardgen
```

### Go version < 1.16
>>>>>>> cd3dcec5

```bash
npm install -g budoux
```

### Diff

|Original|My Version|
|---|---|
|![diff1-before](./example/diff1-before.png)|![diff1-after](./example/diff1-after.png)|
|![diff2-before](./example/diff2-before.png)|![diff2-after](./example/diff2-after.png)|
|![diff3-before](./example/diff3-before.png)|![diff3-after](./example/diff3-after.png)|
|![diff4-before](./example/diff4-before.png)|![diff4-after](./example/diff4-after.png)|

## Installation

```bash
go install github.com/zoncoen/tcardgen@latest
npm install -g budoux
```

## Getting Started

1. Install `tcardgen` command
2. Download your favorite TrueType fonts (the above sample use [KintoSans](https://github.com/ookamiinc/kinto))
3. Create template image (The easyest way is to replace the author image of the template in the [example](./example) directory.)
4. Run the following command

> **NOTE**: `tcardgen` parses a font style from the file name,
> so the font file must follow the naming rule (`<name>-<style>.ttf`), and arrange font files as follows:

```bash
$ tree font/
font/
├── KintoSans-Bold.ttf
├── KintoSans-Medium.ttf
└── KintoSans-Regular.ttf

0 directories, 3 files

$ tcardgen -f path/to/fontDir \
           -o path/to/hugo/static/imgDir \
           -t path/to/templateFile \
           path/to/hugo/content/posts/*.md
```

After successfully executing the command, a PNG image with the same name as the specified content name is generated in the output directory.

## Advanced Generation

If you want to change the color, style, or position of text, you can pass a configuration file with the `--config(-c)` option.
Refer to the [example/template3.config.yaml](example/template3.config.yaml) to see how to configure it.

```bash
$ tcardgen -c example/template3.config.yaml example/blog-post2.md
Load fonts from "font" directory
Load template from "example/template3.png"
Success to generate twitter card into out/blog-post2.png
```

### Result
<img src="./example/template3-config-output.png" width="300">

## OGP setting for Hugo Theme

On my blog, I place the generated images in the `static/tcard` directory. In order to load this image, I set the following OGP information for my blog theme.
If the thumbnail is defined in the post, it is used first. Otherwise, the generated Twitter Card is used. If the page is not blog post, to set the default image.

```html
<!-- General -->
<meta property="og:url" content="{{ .Permalink }}" />
<meta property="og:type" content="{{ if .IsHome }}website{{ else }}article{{ end }}" />
<meta property="og:site_name" content="{{ .Site.Title }}" />
<meta property="og:title" content="{{ .Title }}" />
<meta property="og:description" content="{{ with .Description -}}{{ . }}{{ else -}}{{ if .IsPage }}{{ substr .Summary 0 300 }}{{ else }}{{ with .Site.Params.description }}{{ . }}{{ end }}{{ end }}{{ end }}" />
<meta property="og:image" content="{{ if .Params.thumbnail -}}{{ .Params.thumbnail|absURL }}{{ else if hasPrefix .File.Path "post" -}}{{ path.Join "tcard" (print .File.BaseFileName ".png") | absURL }}{{ else -}}{{ "img/default.png" | absURL }}{{ end -}}" />
<!-- Twitter -->
<meta name="twitter:card" content="summary_large_image" />
<meta name="twitter:site" content="@{{ .Site.Params.twitterName }}" />
```

### Generate images of updated articles

You can generate only the image of the updated article by using `git diff` and `tcardgen`.

```bash
$ git diff --name-only HEAD content/post |\
    xargs tcardgen -o static/tcard -f assets/fonts/kinto-sans -t assets/template.png
```


## Usage

```bash
$ tcardgen -h
Generate TwitterCard(OGP) images for your Hugo posts.
Supported front-matters are title, author, categories, tags, and date.

Usage:
  tcardgen [-f <FONTDIR>] [-o <OUTPUT>] [-t <TEMPLATE>] [-c <CONFIG>] <FILE>...

Examples:
# Generate a image and output to the example directory.
tcardgen --fontDir=font --output=example --template=example/template.png example/blog-post.md

# Generate a image and output to the example directory as "featured.png".
tcardgen --fontDir=font --output=example/featured.png --template=example/template.png example/blog-post.md

# Generate multiple images.
tcardgen --template=example/template.png example/*.md

# Genrate an image based on the drawing configuration.
tcardgen --config=config.yaml example/*.md

Flags:
  -c, --config string     Set a drawing configuration file.
  -f, --fontDir string    Set a font directory. (default "font")
  -h, --help              help for tcardgen
      --outDir string     (DEPRECATED) Set an output directory.
  -o, --output string     Set an output directory or filename (only png format). (default "out")
  -t, --template string   Set a template image file. (default example/template.png)
```<|MERGE_RESOLUTION|>--- conflicted
+++ resolved
@@ -10,21 +10,7 @@
 
 This is a forked repository from [Ladicle/tcardgen](https://github.com/Ladicle/tcardgen) to improve line breaks for Japanese with [BudouX](https://github.com/google/budoux). It contains other customizations for [my blog](https://blog.zoncoen.net/).
 
-<<<<<<< HEAD
 This tool requires `budoux` command.
-=======
-### Homebrew
-
-```bash
-brew install Ladicle/tap/tcardgen
-```
-
-### Go version < 1.16
->>>>>>> cd3dcec5
-
-```bash
-npm install -g budoux
-```
 
 ### Diff
 

package main

import (
	"log"

<<<<<<< HEAD
	"github.com/spf13/pflag"

	"github.com/zoncoen/tcardgen/cmd"
=======
	"github.com/Ladicle/tcardgen/cmd"
>>>>>>> cd3dcec5
)

func main() {
	if err := cmd.NewRootCmd().Execute(); err != nil {
		log.Fatal(err)
	}
}<|MERGE_RESOLUTION|>--- conflicted
+++ resolved
@@ -3,13 +3,7 @@
 import (
 	"log"
 
-<<<<<<< HEAD
-	"github.com/spf13/pflag"
-
 	"github.com/zoncoen/tcardgen/cmd"
-=======
-	"github.com/Ladicle/tcardgen/cmd"
->>>>>>> cd3dcec5
 )
 
 func main() {
